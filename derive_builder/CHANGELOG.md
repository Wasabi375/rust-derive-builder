# Change Log
All notable changes to this project will be documented in this file.
This project adheres to [Semantic Versioning](http://semver.org/).

<<<<<<< HEAD
## [Unreleased] - 2023-04-06
- Make try-setters inherit `strip_option` from `setter` for `try_setter`. Using these settings together previously caused a compile error  #284
=======
## [0.13.0] - 2023-07-24
- Bump MSRV to 1.56.0
>>>>>>> 0be32a43

## [0.12.0] - 2022-11-28
- Produce error when `default` is used with `field(type = "...")` rather than silently ignoring `default` #269
- Add support for `crate = "..."` to support re-export scenarios #274

## [0.11.2] - 2022-04-20
- Allow restricted visibility using `vis = "..."` for builders, build methods, setters, and fields #247
- Allow specifying the type of a builder field using `#[builder(field(type = "..."))]` #246
- Allow specifying how a builder field is built using `#[builder(field(build = "..."))]` #246
- Update `darling`, `proc-macro2`, `syn`, and `quote` dependencies #250

## [0.11.1] - 2022-03-16
- Forward `allow` and `cfg` attributes from the deriving struct to the builder and its impl block #222
- Support passing attributes to the builder struct using `#[builder_struct_attr(...)]`
- Support passing attributes to the builder struct's inherent `impl` block using `#[builder_impl_attr(...)]`

## [0.11.0] - 2022-03-15
- Support shorthand and long-form collection setters; `#[builder(setter(each = "..."))]` and `#[builder(setter(each(name = "...")))]` #234
- Allow collection setters to be generic over `Into` using `#[builder(setter(each(name = "...", into)))] #234 and #214
- Allow specifying attributes for builder fields and setters using `#[builder_field_attr(...)]` and `#[builder_setter_attr(...)]` #237

## [0.10.2] - 2021-04-21
- Don't reference `derive_builder_core` from `derive_builder` #206

## [0.10.1] - 2021-04-20
- Don't reference `std` in no_std contexts #204

## [0.10.0] - 2021-03-31
- Requires Rust 1.40.0 or newer (was 1.37.0) #169
- Logging feature is removed #177
- Type parameters no longer have the `Default` bound #178
- Make most of `derive_builder_core` private #189
- Add `setter(each = "name")` for extension of collection-like fields #199

## [0.10.0-alpha] - 2021-01-13
- Requires Rust 1.40.0 or newer (was 1.37.0) #169
- Logging feature is removed #177
- Type parameters no longer have the `Default` bound #178
- Make most of `derive_builder_core` private #189

## [0.9.0] - 2019-11-07
- Add `setter(custom)` to allow implementing a custom setter #154

## [0.8.1] - 2019-10-30
- Increase `darling` dependency to 0.10.2 #153

## [0.8.0] - 2019-09-30
- Increase dependency versions to latest #148
- Requires Rust 1.37.0 or newer (was 1.18.0) #148
- Increase version of derive_builder_core crate to match crate's public interface

## [0.7.2] - 2019-05-22
- Add `strip_option` flag for setter #116

## [0.7.1] - 2019-02-05
- Updated `darling` to `0.8.5` and switched to better errors

## [0.7.0] - 2018-10-22

### Breaking Changes
- Updated all dependencies to latest versions #138

## [0.6.0] - 2018-09-04

### Breaking Changes
- Requires Rust 1.18.0 or newer (was 1.15.0) #120
- Updated to `syn` 0.13.10. #120
- Updated to `quote` 0.5.2 #120
- Removed support for deprecated attributes #120

### Changed
- `Clone` is no longer derived on a builder using the owned pattern unless it
  has a field override that uses the mutable/immutable pattern. #97
- Using `#[builder(private)]` at the struct level will now emit a private builder. #99

### Added
- Use `build_fn(private)` to generate a build method only accessible within the mod scope #89

### Internal Changes
- Rewrote options parser using `darling` 0.6.3 #120

## [0.5.2] - 2018-05-31

### Fixed
- Generated code for structs with type parameters and struct-level defaults now compiles #127

## [0.5.1] - 2017-12-16

### Changed
- The standard library `collections` crate was merged into `alloc`
  ([PR](https://github.com/rust-lang/rust/pull/42648)).
  Correspondingly when using this crate within a crate with `#![no_std]` you must
  use `#![feature(alloc)] extern crate alloc` in your crate,
  was `#![feature(collections)] extern crate collections`.

### Fixed
- `unused_mut` lint (variable does not need to be mutable) #104

## [0.5.0] - 2017-06-30

### Changed

- `#[builder(default)]` and `#[builder(default = "...")]` at the struct level
  change their behaviour and construct a default value for the struct,
  instead of all fields individually.
- builder fields are no longer public by default; Fields can be explicitly
  made public at the struct or field level using the new attribute:
  `#[builder(field(public))]`

### Removed
- removed previously deprecated syntax `#[builder(setter_prefix = "with")]`,
  please use `#[builder(setter(prefix = "with"))]` instead

## [0.4.7] - 2017-04-29

### Fixed
- for generic structs, apply the `T: Clone` type bound in builder impl
  instead of struct definition #91
- only emit the `T: Clone` type bound when it is actually needed, i.e.
  mutable/immutable pattern, but not owned pattern.

## [0.4.6] - 2017-04-26

### Added
- pre-build validation via `#[builder(build_fn(validate = "path::to::fn"))]`

## [0.4.5] - 2017-04-25

### Added
- customize setter names via `#[builder(setter(name = "..."))]`
- customize build_fn name via `#[builder(build_fn(name = "..."))]`
- suppress build method generation via `#[builder(build_fn(skip))]`
- derive additional traits via `#[builder(derive(Trait1, Trait2, ...))]`
- set field visibility separate from setter visibility via
  `#[builder(field(private))]` at the field or struct level

### Deprecated
- builder fields will no longer be public by default in 0.5.0; relying on this
  will now emit a deprecation warning. Fields can be explicitly made public at
  the struct or field level using the new `#[builder(field(public))]`
  attribute. To squelch this warning and opt-into the new behaviour, use the
  `private_fields` crate feature or explicitly set field visibility at the
  struct level.

## [0.4.4] - 2017-04-12

### Added
- try_setters, e.g. `#[builder(try_setter)]`. These setters are exposed
  alongside the normal field setters and allow callers to pass in values which
  have fallible conversions to the needed type through `TryInto`. This
  attribute can only be used on nightly when `#![feature(try_from)]` is
  declared in the consuming crate's root; this will change when Rust issue
  [#33417](https://github.com/rust-lang/rust/issues/33417) is resolved.

## [0.4.3] - 2017-04-11

### Fixed
- `setter(skip)` honors struct-inherited and explicit defaults #68

## [0.4.2] - 2017-04-10

### Fixed
- support generic references in structs #55
- support `#![no_std]` #63

## [0.4.1] - 2017-04-08

### Deprecated
- `#[builder(default)]` and `#[builder(default = "...")]` at the struct level will
  change their behaviour in 0.5.0 and construct a default value for the struct,
  instead of all fields individually. To opt into the new behaviour and squelch
  this deprecation warning you can add the `struct_default` feature flag.

## [0.4.0] - 2017-03-25

### Added
- skip setters, e.g. `#[builder(setter(skip))]`
- default values, e.g. `#[builder(default = "42")]` or just `#[builder(default)]`

### Changed
- deprecated syntax `#[builder(setter_prefix = "with")]`,
  please use `#[builder(setter(prefix = "with"))]` instead
- setter conversions are now off by default, you can opt-into via
  `#[builder(setter(into))]`
- logging is behind a feature flag. To activate it, please add
  `features = ["logging"]` to the dependency in `Cargo.toml`. Then you can use
  it like: `RUST_LOG=derive_builder=trace cargo test`.

### Fixed
- use full path for result #39
- support `#[deny(missing_docs)]` #37
- support `#![no_std]` via `#[builder(no_std)]` #41

## [0.3.0] - 2017-02-05

Requires Rust 1.15 or newer.

### Added
- different setter pattern, e.g. `#[builder(pattern = "immutable")]`
- private setters, e.g. `#[builder(private)]`
- additional debug info via env_logger, e.g.
  `RUST_LOG=derive_builder=trace cargo test`
- prefixes, e.g. `#[builder(setter_prefix = "with")]`
- field specific overrides
- customize builder name, e.g. `#[builder(name = "MyBuilder")]`

### Changed
- migration to macros 1.1
- migration to traditional builder pattern
  i.e. seperate `FooBuilder` struct to build `Foo`
=> please refer to the new docs

### Fixed
- missing lifetime support #21

## [0.2.1] - 2016-09-24

### Fixed
- preserve ordering of attributes #27

## [0.2.0] - 2016-08-22
### Added
- struct fields can be public
- struct fields can have attributes
- the following struct-attributes are copied to the setter-method
 - `/// ...`
 - `#[doc = ...]`
 - `#[cfg(...)]`
 - `#[allow(...)]`

### Changed
- setter-methods are non-consuming now -- breaking change
- setter-methods are public now

### Fixed
- automatic documentation does not work #16

## [0.1.0] - 2016-08-07
### Added
- first implementation
 - generate setter methods
 - support for generic structs

[Unreleased]:  https://github.com/colin-kiegel/rust-derive-builder/compare/v0.5.1...HEAD
[0.5.1]:  https://github.com/colin-kiegel/rust-derive-builder/compare/v0.5.0...v0.5.1
[0.5.0]:  https://github.com/colin-kiegel/rust-derive-builder/compare/v0.4.7...v0.5.0
[0.4.7]:  https://github.com/colin-kiegel/rust-derive-builder/compare/v0.4.6...v0.4.7
[0.4.6]:  https://github.com/colin-kiegel/rust-derive-builder/compare/v0.4.5...v0.4.6
[0.4.5]:  https://github.com/colin-kiegel/rust-derive-builder/compare/v0.4.4...v0.4.5
[0.4.4]:  https://github.com/colin-kiegel/rust-derive-builder/compare/v0.4.3...v0.4.4
[0.4.3]:  https://github.com/colin-kiegel/rust-derive-builder/compare/v0.4.2...v0.4.3
[0.4.2]:  https://github.com/colin-kiegel/rust-derive-builder/compare/v0.4.1...v0.4.2
[0.4.1]:  https://github.com/colin-kiegel/rust-derive-builder/compare/v0.4.0...v0.4.1
[0.4.0]:  https://github.com/colin-kiegel/rust-derive-builder/compare/v0.3.0...v0.4.0
[0.3.0]:  https://github.com/colin-kiegel/rust-derive-builder/compare/v0.2.1...v0.3.0
[0.2.1]:  https://github.com/colin-kiegel/rust-derive-builder/compare/v0.2.0...v0.2.1
[0.2.0]:  https://github.com/colin-kiegel/rust-derive-builder/compare/v0.1.0...v0.2.0
[0.1.0]: https://github.com/colin-kiegel/rust-derive-builder/tree/v0.1.0<|MERGE_RESOLUTION|>--- conflicted
+++ resolved
@@ -2,13 +2,11 @@
 All notable changes to this project will be documented in this file.
 This project adheres to [Semantic Versioning](http://semver.org/).
 
-<<<<<<< HEAD
-## [Unreleased] - 2023-04-06
+## [Unreleased] - 2023-07-25
 - Make try-setters inherit `strip_option` from `setter` for `try_setter`. Using these settings together previously caused a compile error  #284
-=======
+
 ## [0.13.0] - 2023-07-24
 - Bump MSRV to 1.56.0
->>>>>>> 0be32a43
 
 ## [0.12.0] - 2022-11-28
 - Produce error when `default` is used with `field(type = "...")` rather than silently ignoring `default` #269
