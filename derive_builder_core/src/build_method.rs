use quote::{Tokens, ToTokens};
use syn;
use Block;
use BuilderPattern;
use Bindings;
use Initializer;
use doc_comment::doc_comment_from;
use DEFAULT_STRUCT_NAME;

/// Initializer for the struct fields in the build method, implementing `quote::ToTokens`.
///
/// # Examples
///
/// Will expand to something like the following (depending on settings):
///
/// ```rust
/// # #[macro_use]
/// # extern crate quote;
/// # extern crate syn;
/// # #[macro_use(default_build_method)]
/// # extern crate derive_builder_core;
/// # use derive_builder_core::{BuildMethod, BuilderPattern};
/// # fn main() {
/// #    let build_method = default_build_method!();
/// #
/// #    assert_eq!(quote!(#build_method), quote!(
/// pub fn build(&self) -> ::std::result::Result<Foo, ::std::string::String> {
///     Ok(Foo {
///         foo: self.foo,
///     })
/// }
/// #    ));
/// # }
/// ```
#[derive(Debug)]
pub struct BuildMethod<'a> {
    /// Enables code generation for this build method.
    pub enabled: bool,
    /// Name of this build fn.
    pub ident: &'a syn::Ident,
    /// Visibility of the build method, e.g. `syn::Visibility::Public`.
    pub visibility: &'a syn::Visibility,
    /// How the build method takes and returns `self` (e.g. mutably).
    pub pattern: BuilderPattern,
    /// Type of the target field.
    ///
    /// The corresonding builder field will be `Option<field_type>`.
    pub target_ty: &'a syn::Ident,
    /// Type parameters and lifetimes attached to this builder struct.
    pub target_ty_generics: Option<syn::TyGenerics<'a>>,
    /// Field initializers for the target type.
    pub initializers: Vec<Tokens>,
    /// Doc-comment of the builder struct.
    pub doc_comment: Option<syn::Attribute>,
    /// Bindings to libstd or libcore.
    pub bindings: Bindings,
    /// Default value for the whole struct.
    ///
    /// This will be in scope for all initializers as `__default`.
    pub default_struct: Option<Block>,
    /// Validation function with signature `&FooBuilder -> Result<(), String>`
    /// to call before the macro-provided struct buildout.
    pub validation_fn: Option<&'a syn::Path>,
}

impl<'a> ToTokens for BuildMethod<'a> {
    fn to_tokens(&self, tokens: &mut Tokens) {
        let ident = &self.ident;
        let vis = self.visibility;
        let target_ty = &self.target_ty;
        let target_ty_generics = &self.target_ty_generics;
        let initializers = &self.initializers;
        let self_param = match self.pattern {
            BuilderPattern::Owned => quote!(self),
            BuilderPattern::Mutable |
            BuilderPattern::Immutable => quote!(&self),
        };
        let doc_comment = &self.doc_comment;
        let default_struct = self.default_struct
            .as_ref()
            .map(|default_expr| {
                     let ident = syn::Ident::new(DEFAULT_STRUCT_NAME);
                     quote!(let #ident: #target_ty = #default_expr;)
                 });
        let validation_fn = self.validation_fn
            .as_ref()
            .map(|vfn| quote!(#vfn(&self)?;));
        let result = self.bindings.result_ty();
        let string = self.bindings.string_ty();

        if self.enabled {
            trace!("Deriving build method `{}`.", self.ident.as_ref());
            tokens.append(quote!(
                #doc_comment
                #vis fn #ident(#self_param)
                    -> #result<#target_ty #target_ty_generics, #string>
                {
                    #validation_fn
                    #default_struct
                    Ok(#target_ty {
                        #(#initializers)*
                    })
                }
            ))
        } else {
            trace!("Skipping build method.");
        }
    }
}

impl<'a> BuildMethod<'a> {
    /// Set a doc-comment for this item.
    pub fn doc_comment(&mut self, s: String) -> &mut Self {
        self.doc_comment = Some(doc_comment_from(s));
        self
    }

    /// Populate the `BuildMethod` with appropriate initializers of the underlying struct.
    ///
    /// For each struct field this must be called with the appropriate initializer.
    pub fn push_initializer(&mut self, init: Initializer) -> &mut Self {
        self.initializers.push(quote!(#init));
        self
    }
}

/// Helper macro for unit tests. This is _only_ public in order to be accessible
/// from doc-tests too.
#[doc(hidden)]
#[macro_export]
macro_rules! default_build_method {
    () => {
        BuildMethod {
            enabled: true,
            ident: &syn::Ident::new("build"),
            visibility: &syn::Visibility::Public,
            pattern: BuilderPattern::Mutable,
            target_ty: &syn::Ident::new("Foo"),
            target_ty_generics: None,
            initializers: vec![quote!(foo: self.foo,)],
            doc_comment: None,
            bindings: Default::default(),
            default_struct: None,
            validation_fn: None,
        }
    }
}

#[cfg(test)]
mod tests {
    #[allow(unused_imports)]
    use super::*;

    #[test]
    fn std() {
        let build_method = default_build_method!();

        assert_eq!(quote!(#build_method), quote!(
            pub fn build(&self) -> ::std::result::Result<Foo, ::std::string::String> {
                Ok(Foo {
                    foo: self.foo,
                })
            }
        ));
    }

    #[test]
    fn no_std() {
        let mut build_method = default_build_method!();
        build_method.bindings.no_std = true;

        assert_eq!(quote!(#build_method), quote!(
            pub fn build(&self) -> ::core::result::Result<Foo, ::collections::string::String> {
                Ok(Foo {
                    foo: self.foo,
                })
            }
        ));
    }

    #[test]
    fn default_struct() {
        let mut build_method = default_build_method!();
        build_method.default_struct = Some("Default::default()".parse().unwrap());

        assert_eq!(quote!(#build_method), quote!(
            pub fn build(&self) -> ::std::result::Result<Foo, ::std::string::String> {
                let __default: Foo = {Default::default()};
                Ok(Foo {
                    foo: self.foo,
                })
            }
        ));
    }

    #[test]
    fn skip() {
        let mut build_method = default_build_method!();
        build_method.enabled = false;
<<<<<<< HEAD

        assert_eq!(quote!(), quote!(#build_method));
=======
        
        assert_eq!(quote!(#build_method), quote!());
>>>>>>> 3f8d040d
    }

    #[test]
    fn rename() {
        let ident = syn::Ident::new("finish");
        let mut build_method : BuildMethod = default_build_method!();
        build_method.ident = &ident;

        assert_eq!(quote!(#build_method), quote!(
            pub fn finish(&self) -> ::std::result::Result<Foo, ::std::string::String> {
                Ok(Foo {
                    foo: self.foo,
                })
            }
        ))
    }

    #[test]
    fn validation() {
        let validator_path = syn::parse_path("IpsumBuilder::validate")
            .expect("Statically-entered path should be valid");
            
        let mut build_method: BuildMethod = default_build_method!();
        build_method.validation_fn = Some(&validator_path);

        assert_eq!(quote!(#build_method), quote!(
            pub fn build(&self) -> ::std::result::Result<Foo, ::std::string::String> {
                IpsumBuilder::validate(&self)?;

                Ok(Foo {
                    foo: self.foo,
                })
            }
        ));
    }
}<|MERGE_RESOLUTION|>--- conflicted
+++ resolved
@@ -196,14 +196,8 @@
     #[test]
     fn skip() {
         let mut build_method = default_build_method!();
-        build_method.enabled = false;
-<<<<<<< HEAD
-
-        assert_eq!(quote!(), quote!(#build_method));
-=======
-        
+        build_method.enabled = false;        
         assert_eq!(quote!(#build_method), quote!());
->>>>>>> 3f8d040d
     }
 
     #[test]
